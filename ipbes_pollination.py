--- conflicted
+++ resolved
@@ -1,722 +1,708 @@
-"""
-Pollination analysis for IPBES.
-
-    From "IPBES Methods: Pollination Contribution to Human Nutrition."
-    https://www.dropbox.com/s/gc4b1miw2zypuke/IPBES%20Methods_Pollination_RS.docx?dl=0
-"""
-import sys
-import zipfile
-import time
-import os
-import re
-import logging
-import functools
-
-import google.cloud.client
-import google.cloud.storage
-from osgeo import gdal
-from osgeo import osr
-import pandas
-import numpy
-import scipy.ndimage.morphology
-import reproduce
-import taskgraph
-import pygeoprocessing
-
-logging.basicConfig(
-    level=logging.DEBUG,
-    format=(
-        '%(asctime)s (%(relativeCreated)d) %(levelname)s %(name)s'
-        ' [%(pathname)s.%(funcName)s:%(lineno)d] %(message)s'),
-    stream=sys.stdout)
-LOGGER = logging.getLogger('ipbes_pollination')
-
-# the following are the globio landcover codes. A tuple (x, y) indicates the
-# inclusive range from x to y.
-GLOBIO_AG_CODES = [2, (230, 232)]
-GLOBIO_NATURAL_CODES = [6, (50, 180)]
-
-WORKING_DIR = 'workspace'
-GOOGLE_BUCKET_KEY_PATH = "ecoshard-202992-key.json"
-NODATA = -9999
-N_WORKERS = 4
-
-
-def main():
-    """Entry point."""
-    reproduce_env = reproduce.Reproduce(WORKING_DIR)
-    LOGGER.debug(reproduce_env['CACHE_DIR'])
-    task_graph = taskgraph.TaskGraph(
-        reproduce_env['CACHE_DIR'], N_WORKERS, delayed_start=True,
-        reporting_interval=5.0)
-
-    # The following table is used for:
-    # Pollinator habitat was defined as any natural land covers, as defined
-    #  in Table X  (GLOBIO land-cover classes 6, secondary vegetation, and
-    #  50-180, various types of primary vegetation). To test sensitivity to
-    #  this definition we included "semi-natural" habitats (GLOBIO land-cover
-    #  classes 3, 4, and 5; pasture, rangeland and forestry, respectively) in
-    #  addition to "natural", and repeated all analyses with semi-natural
-    #  plus natural habitats, but this did not substantially alter the results
-    #  so we do not include it in our final analysis or code base.
-    globio_class_table_url = (
-        'https://storage.cloud.google.com/ecoshard-root/'
-        'GLOBIOluclass_md5_4506b5c87fe70f7fba63eb4ee5b1e2d0.csv')
-    globio_table_path = os.path.join(
-        reproduce_env['DATA_DIR'], 'pollination_data',
-        os.path.basename(globio_class_table_url))
-    globio_class_table_fetch_task = task_graph.add_task(
-        func=google_bucket_fetch_and_validate,
-        args=(
-            globio_class_table_url, GOOGLE_BUCKET_KEY_PATH,
-            globio_table_path),
-        target_path_list=[globio_table_path],
-        task_name=f'fetch {os.path.basename(globio_class_table_url)}')
-
-    # The proportional area of natural within 2 km was calculated for every
-    #  pixel of agricultural land (GLOBIO land-cover classes 2, 230, 231, and
-    #  232) at 10 arc seconds (~300 m) resolution. This 2 km scale represents
-    #  the distance most commonly found to be predictive of pollination
-    #  services (Kennedy et al. 2013).
-    kernel_raster_path = os.path.join(
-        reproduce_env['DATA_DIR'], 'radial_kernel.tif')
-    kernel_task = task_graph.add_task(
-        func=create_radial_convolution_mask,
-        args=(0.00277778, 2000., kernel_raster_path),
-        target_path_list=[kernel_raster_path],
-        task_name='make convolution kernel')
-
-    landcover_data = {
-        'GLOBIO4_LU_10sec_2050_SSP5_RCP85': "https://storage.cloud.google.com/ecoshard-root/globio_landcover/GLOBIO4_LU_10sec_2050_SSP5_RCP85_md5_1b3cc1ce6d0ff14d66da676ef194f130.tif",
-        'GLOBIO4_LU_10sec_2050_SSP1_RCP26': "https://storage.cloud.google.com/ecoshard-root/globio_landcover/GLOBIO4_LU_10sec_2050_SSP1_RCP26_md5_803166420f51e5ef7dcaa970faa98173.tif",
-        'GLOBIO4_LU_10sec_2050_SSP3_RCP70': "https://storage.cloud.google.com/ecoshard-root/globio_landcover/GLOBIO4_LU_10sec_2050_SSP3_RCP70_md5_e77077a3220a36f7f0441bbd0f7f14ab.tif",
-        'Globio4_landuse_10sec_1850': "https://storage.cloud.google.com/ecoshard-root/globio_landcover/Globio4_landuse_10sec_1850_md5_0b7fcb4b180d46b4fc2245beee76d6b9.tif",
-        'Globio4_landuse_10sec_2015': "https://storage.cloud.google.com/ecoshard-root/globio_landcover/Globio4_landuse_10sec_2015_md5_939a57c2437cd09bd5a9eb472b9bd781.tif",
-        'Globio4_landuse_10sec_1980': "https://storage.cloud.google.com/ecoshard-root/globio_landcover/Globio4_landuse_10sec_1980_md5_f6384eac7579318524439df9530ca1f4.tif",
-        'Globio4_landuse_10sec_1945': "https://storage.cloud.google.com/ecoshard-root/globio_landcover/Globio4_landuse_10sec_1945_md5_52c7b4c38c26defefa61132fd25c5584.tif",
-        'Globio4_landuse_10sec_1910': "https://storage.cloud.google.com/ecoshard-root/globio_landcover/Globio4_landuse_10sec_1910_md5_e7da8fa29db305ff63c99fed7ca8d5e2.tif",
-        'Globio4_landuse_10sec_1900': "https://storage.cloud.google.com/ecoshard-root/globio_landcover/Globio4_landuse_10sec_1900_md5_f5db818a5b16799bf2cb627e574120a4.tif",
-        }
-
-    # mask landcover into agriculture and pollinator habitat
-    for landcover_key, landcover_url in landcover_data.items():
-        landcover_env_path = f'landcover/{os.path.basename(landcover_url)}'
-        landcover_path = reproduce_env.predict_path(landcover_env_path)
-        landcover_fetch_task = task_graph.add_task(
-            func=google_bucket_fetch_and_validate,
-            args=(landcover_url, GOOGLE_BUCKET_KEY_PATH, landcover_path),
-            target_path_list=[landcover_path],
-            task_name=f'fetch {landcover_key}')
-
-        _ = task_graph.add_task(
-            func=build_overviews,
-            args=(landcover_path, 'mode'),
-            target_path_list=[f'{landcover_path}.ovr'],
-            dependent_task_list=[landcover_fetch_task],
-            task_name=f'compress {os.path.basename(landcover_path)}')
-
-        hab_task_path_list = []
-
-        for mask_prefix, globio_codes in [
-                ('ag', GLOBIO_AG_CODES), ('hab', GLOBIO_NATURAL_CODES)]:
-            mask_key = f'{landcover_key}_{mask_prefix}_mask'
-            mask_target_path = os.path.join(
-                reproduce_env['DATA_DIR'],
-                f'{mask_prefix}_mask/{mask_key}.tif')
-
-            mask_task = task_graph.add_task(
-                func=mask_raster,
-                args=(
-                    reproduce_env.predict_path(landcover_env_path),
-                    globio_codes, mask_target_path),
-                target_path_list=[mask_target_path],
-                dependent_task_list=[landcover_fetch_task],
-                task_name=f'mask {mask_key}',)
-
-            _ = task_graph.add_task(
-                func=build_overviews,
-                args=(mask_target_path, 'mode'),
-                target_path_list=[
-                    f'{mask_target_path}.ovr'],
-                dependent_task_list=[mask_task],
-                task_name=f'compress {os.path.basename(mask_target_path)}')
-
-            if mask_prefix == 'hab':
-                hab_task_path_list.append(
-                    (mask_task, mask_target_path))
-
-        raster_tasks_to_threshold_list = []
-        for mask_task, mask_path, in hab_task_path_list:
-            proportional_hab_area_2km_path = os.path.join(
-                reproduce_env['DATA_DIR'], 'proportional_area',
-                f'{landcover_key}_hab_prop_area_2km.tif')
-            convolve2d_task = task_graph.add_task(
-                func=pygeoprocessing.convolve_2d,
-                args=[
-                    (mask_path, 1), (kernel_raster_path, 1),
-                    proportional_hab_area_2km_path],
-                kwargs={
-                    'working_dir': reproduce_env['CACHE_DIR'],
-                    'gtiff_creation_options': (
-                        'TILED=YES', 'BIGTIFF=YES', 'COMPRESS=DEFLATE',
-                        'PREDICTOR=3', 'BLOCKXSIZE=256', 'BLOCKYSIZE=256',
-                        'NUM_THREADS=ALL_CPUS')},
-                dependent_task_list=[mask_task, kernel_task],
-                target_path_list=[proportional_hab_area_2km_path],
-                task_name=(
-                    'calculate proportional'
-                    f' {os.path.basename(proportional_hab_area_2km_path)}'))
-
-            _ = task_graph.add_task(
-                func=build_overviews,
-                args=(proportional_hab_area_2km_path, 'average'),
-                target_path_list=[
-                    f'{proportional_hab_area_2km_path}.ovr'],
-                dependent_task_list=[convolve2d_task],
-                task_name=f'compress {os.path.basename(proportional_hab_area_2km_path)}',
-                )
-
-            raster_tasks_to_threshold_list.append(
-                (convolve2d_task, proportional_hab_area_2km_path))
-
-        #  1.1.4.  Sufficiency threshold
-        #  A threshold of 0.3 was set to evaluate whether there was sufficient
-        #   pollinator habitat in the 2 km around farmland to provide pollination
-        #   services, based on Kremen et al.'s (2005)  estimate of the area
-        #   requirements for achieving full pollination. This produced a map of
-        #   wild pollination sufficiency where every agricultural pixel was
-        #   designated in a binary fashion: 0 if proportional area of habitat was
-        #   less than 0.3; 1 if greater than 0.3. Maps of pollination sufficiency
-        #   can be found at (permanent link to output), outputs "poll_suff_..."
-        #   below.
-        threshold_val = 0.3
-        for convolve2d_task, proportional_hab_area_2km_path in (
-                raster_tasks_to_threshold_list):
-            thresholded_path = os.path.join(
-                reproduce_env['DATA_DIR'],
-                'thresholded_'
-                f'{os.path.basename(proportional_hab_area_2km_path)}')
-            threshold_task = task_graph.add_task(
-                func=threshold_raster,
-                args=(
-                    proportional_hab_area_2km_path, threshold_val,
-                    thresholded_path),
-                target_path_list=[thresholded_path],
-                dependent_task_list=[convolve2d_task],
-                task_name=f'threshold {os.path.basename(thresholded_path)}')
-
-            _ = task_graph.add_task(
-                func=build_overviews,
-                args=(thresholded_path, 'mode'),
-                target_path_list=[
-                    f'{thresholded_path}.ovr'],
-                dependent_task_list=[threshold_task],
-                task_name=f'compress {os.path.basename(thresholded_path)}',
-                )
-
-    # 1.2.    POLLINATION-DEPENDENT NUTRIENT PRODUCTION
-    # Pollination-dependence of crops, crop yields, and crop micronutrient
-    # content were combined in an analysis to calculate pollination-dependent
-    # nutrient production, following Chaplin-Kramer et al. (2012).
-    # 1.2.2.  Pollination dependency
-    # Crop pollination dependency was determined for 115 crops (permanent link
-    # to table). Dependency was defined as the percent by which yields are
-    # reduced for each crop with inadequate pollination (ranging from 0-95%),
-    # according to Klein et al. (2007).
-
-    # Crop content of critical macro and micronutrients (KJ energy/100 g, IU
-    #   Vitamin A/ 100 g and mcg Folate/100g) for the 115 crops were taken
-    #   from USDA (2011) . The USDA (2011) data also provided estimated refuse
-    #   of the food item (e.g., peels, seeds). The pollination-dependent yield
-    #   was reduced by this refuse percent and then multiplied by nutrient
-    #   content, and summed across all crops to derive pollination-dependent
-    #   nutrient yields (KJ/ha, IU Vitamin A/ha, mcg Folate/ha) for each
-    #   nutrient at 5 arc min. The full table used in this analysis can be
-    # found at https://storage.googleapis.com/ecoshard-root/'
-    # 'crop_nutrient_md5_d6e67fd79ef95ab2dd44ca3432e9bb4d.csv
-    crop_nutrient_url = (
-        'https://storage.googleapis.com/ecoshard-root/'
-        'crop_nutrient_md5_2fbe7455357f8008a12827fd88816fc1.csv')
-    crop_nutrient_table_path = os.path.join(
-        reproduce_env['DATA_DIR'], 'pollination_data',
-        os.path.basename(crop_nutrient_url))
-
-    crop_nutrient_table_fetch_task = task_graph.add_task(
-        func=google_bucket_fetch_and_validate,
-        args=(
-            crop_nutrient_url, GOOGLE_BUCKET_KEY_PATH,
-            crop_nutrient_table_path),
-        target_path_list=[crop_nutrient_table_path],
-        task_name=f'fetch {os.path.basename(crop_nutrient_table_path)}')
-
-    # 1.2.3.  Crop production
-    # Spatially-explicit global crop yields (tons/ha) at 5 arc min (~10 km) were
-    # taken from Monfreda et al. (2008) for 115 crops (permanent link to crop
-    # yield folder). These yields were multiplied by crop pollination dependency
-    # to calculate the pollination-dependent crop yield for each 5 min grid
-    # cell.
-    # Note the monfredia maps are in units of per-hectare yields
-    yield_zip_url = (
-        'https://storage.cloud.google.com/ecoshard-root/ipbes/'
-        'monfreda_2008_observed_yield_md5_54c6b8e564973739ba75c8e54ac6f051.zip')
-    yield_zip_path = os.path.join(
-        reproduce_env['DATA_DIR'], 'observed_yields',
-        os.path.basename(yield_zip_url))
-
-    yield_zip_fetch_task = task_graph.add_task(
-        func=google_bucket_fetch_and_validate,
-        args=(
-            yield_zip_url, GOOGLE_BUCKET_KEY_PATH,
-            yield_zip_path),
-        target_path_list=[yield_zip_path],
-        priority=100,
-        task_name=f'fetch {os.path.basename(yield_zip_path)}')
-
-    zip_touch_file_path = os.path.join(
-        os.path.dirname(yield_zip_path), 'monfreda_2008_observed_yield.txt')
-    unzip_yield_task = task_graph.add_task(
-        func=unzip_file,
-        args=(
-            yield_zip_path, os.path.dirname(yield_zip_path),
-            zip_touch_file_path),
-        target_path_list=[zip_touch_file_path],
-        dependent_task_list=[yield_zip_fetch_task],
-        task_name=f'unzip monfreda_2008_observed_yield',
-        priority=100)
-
-    yield_raster_dir = os.path.join(
-        os.path.dirname(yield_zip_path), 'monfreda_2008_observed_yield')
-
-    for nutrient_id, nutrient_name in [
-            ('en', 'Energy'), ('va', 'VitA'), ('fo', 'Folate')]:
-        tot_prod_nut_1d_path = os.path.join(
-            WORKING_DIR, 'tot_prod_nut_prod_rasters',
-            f'tot_prod_{nutrient_id}_1d.tif')
-        tot_prod_nutrient_task = task_graph.add_task(
-            func=create_prod_nutrient_1d_raster,
-            args=(
-<<<<<<< HEAD
-                crop_nutrient_df, nutrient_name, yield_raster_dir, False,
-                tot_prod_nut_1d_path),
-            target_path_list=[tot_prod_nut_1d_path],
-            dependent_task_list=[unzip_yield_task],
-=======
-                crop_nutrient_table_path, nutrient_name, yield_raster_dir,
-                tot_pol_nut_yield_1d_path),
-            target_path_list=[tot_pol_nut_yield_1d_path],
-            dependent_task_list=[
-                unzip_yield_task, crop_nutrient_table_fetch_task],
->>>>>>> ff45a669
-            task_name=f'total pol yield {nutrient_name}',
-            priority=100)
-
-        poll_serv_nutrient_1d_path = os.path.join(
-            WORKING_DIR, 'poll_serv_nutrient_rasters',
-            f'poll_serv_{nutrient_id}_1d.tif')
-        poll_serv_nutrient_task = task_graph.add_task(
-            func=create_prod_nutrient_1d_raster,
-            args=(
-                crop_nutrient_df, nutrient_name, yield_raster_dir, True,
-                poll_serv_nutrient_1d_path),
-            target_path_list=[poll_serv_nutrient_1d_path],
-            dependent_task_list=[unzip_yield_task],
-            task_name=f'total pol yield {nutrient_name}',
-            priority=100)
-
-    # 1.3.    NUTRITION PROVIDED BY WILD POLLINATORS
-    # 1.3.1.  Overview
-    #   Nutrition provided by wild pollinators on each pixel of agricultural
-    # land was calculated according to pollination habitat sufficiency and the
-    # pollination-dependent nutrient yields.
-
-    # 1.3.2.  Nutrition production by wild pollinators
-    #  Pollinator-dependent nutrient yields at 5 arc minutes were applied to
-    # agricultural pixels in the GLOBIO land-use map at 10 arc seconds, and
-    # multiplied by wild pollination sufficiency (1 if sufficient, 0 if not) to
-    # report pollination-derived nutrient yields in each pixel. We call this
-    # "pollinator-derived" instead of "pollination-dependent" because
-    # "dependence" is the proportion that yields are reduced if not adequately
-    # pollinated. Whether that dependent yield is actually produced is
-    # determined by whether there is sufficient natural habitat around the
-    # agricultural pixel in question to provide wild pollinators and hence
-    # adequate pollination to crops.  These pollinator-derived nutrient yields
-    # were then multiplied by the area of the pixel to convert yields to
-    # pixel-level production for each nutrient.  Maps of pollination-derived
-    # nutrient production for each nutrient in each scenario can be found at
-    # (permanent link to output), outputs "poll_serv_..." below.
-
-    task_graph.close()
-    task_graph.join()
-
-
-def create_radial_convolution_mask(
-        pixel_size_degree, radius_meters, kernel_filepath):
-    """Creates a radial mask to sample pixels in convolution filter.
-
-    Parameters:
-        pixel_size_degree (float): size of pixel in degrees.
-        radius_meters (float): desired size of radial mask in meters.
-
-    Returns:
-        A 2D numpy array that can be used in a convolution to aggregate a
-        raster while accounting for partial coverage of the circle on the
-        edges of the pixel.
-    """
-    degree_len_0 = 110574  # length at 0 degrees
-    degree_len_60 = 111412  # length at 60 degrees
-    pixel_size_m = pixel_size_degree * (degree_len_0 + degree_len_60) / 2.0
-    pixel_radius = numpy.ceil(radius_meters / pixel_size_m)
-    n_pixels = (int(pixel_radius) * 2 + 1)
-    sample_pixels = 200
-    mask = numpy.ones((sample_pixels * n_pixels, sample_pixels * n_pixels))
-    mask[mask.shape[0]//2, mask.shape[0]//2] = 0
-    distance_transform = scipy.ndimage.morphology.distance_transform_edt(mask)
-    mask = None
-    stratified_distance = distance_transform * pixel_size_m / sample_pixels
-    distance_transform = None
-    in_circle = numpy.where(stratified_distance <= 2000.0, 1.0, 0.0)
-    stratified_distance = None
-    reshaped = in_circle.reshape(
-        in_circle.shape[0] // sample_pixels, sample_pixels,
-        in_circle.shape[1] // sample_pixels, sample_pixels)
-    kernel_array = numpy.sum(reshaped, axis=(1, 3)) / sample_pixels**2
-    normalized_kernel_array = kernel_array / numpy.sum(kernel_array)
-    reshaped = None
-
-    driver = gdal.GetDriverByName('GTiff')
-    kernel_raster = driver.Create(
-        kernel_filepath.encode('utf-8'), n_pixels, n_pixels, 1,
-        gdal.GDT_Float32, options=[
-            'BIGTIFF=IF_SAFER', 'TILED=YES', 'BLOCKXSIZE=256',
-            'BLOCKYSIZE=256'])
-
-    # Make some kind of geotransform, it doesn't matter what but
-    # will make GIS libraries behave better if it's all defined
-    kernel_raster.SetGeoTransform([-180, 1, 0, 90, 0, -1])
-    srs = osr.SpatialReference()
-    srs.ImportFromEPSG(4326)
-    kernel_raster.SetProjection(srs.ExportToWkt())
-    kernel_band = kernel_raster.GetRasterBand(1)
-    kernel_band.SetNoDataValue(NODATA)
-    kernel_band.WriteArray(normalized_kernel_array)
-
-
-def google_bucket_fetch_and_validate(url, json_key_path, target_path):
-    """Create a function to download a Google Blob to a given path.
-
-    Parameters:
-        url (string): url to blob, matches the form
-            '^https://storage.cloud.google.com/([^/]*)/(.*)$'
-        json_key_path (string): path to Google Cloud private key generated
-            by https://cloud.google.com/iam/docs/creating-managing-service-account-keys
-        target_path (string): path to target file.
-
-    Returns:
-        a function with a single `path` argument to the target file. Invoking
-            this function will download the Blob to `path`.
-
-    """
-    url_matcher = re.match(
-        r'^https://[^/]*\.com/([^/]*)/(.*)$', url)
-    LOGGER.debug(url)
-    client = google.cloud.storage.client.Client.from_service_account_json(
-        json_key_path)
-    bucket_id = url_matcher.group(1)
-    LOGGER.debug(f'parsing bucket {bucket_id} from {url}')
-    bucket = client.get_bucket(bucket_id)
-    blob_id = url_matcher.group(2)
-    LOGGER.debug(f'loading blob {blob_id} from {url}')
-    blob = google.cloud.storage.Blob(blob_id, bucket)
-    LOGGER.info(f'downloading blob {target_path} from {url}')
-    try:
-        os.makedirs(os.path.dirname(target_path))
-    except os.error:
-        pass
-    blob.download_to_filename(target_path)
-    if not reproduce.valid_hash(target_path, 'embedded'):
-        raise ValueError(f"{target_path}' does not match its expected hash")
-
-
-class MaskCodes(object):
-    def __init__(self, code_array):
-        self.code_array = code_array
-
-    def __call__(self, base_array):
-        return numpy.isin(base_array, self.code_array)
-
-
-class Threshold(object):
-    def __init__(self, threshold_val, nodata_val, target_nodata):
-        self.threshold_val = threshold_val
-        self.nodata_val = nodata_val
-        self.target_nodata = target_nodata
-
-    def __call__(self, base_array):
-        result = numpy.empty(base_array.shape, dtype=numpy.uint8)
-        result[:] = self.target_nodata
-        valid_mask = (base_array != self.nodata_val)
-        result[valid_mask] = 0.0
-        result[valid_mask & (base_array >= self.threshold_val)] = 1.0
-        return result
-
-
-def threshold_raster(base_path, threshold_val, target_path):
-    """Threshold base to be 1 if >= `theshold_val`.
-
-    Parameters:
-        base_path (string): path to single band raster.
-        threshold_val (numeric): value to use as threshold cutoff
-        target_path (string): path to desired output raster, raster is a
-            byte type with same dimensions and projection as `base_path`.
-            A pixel in this raster will be 1 if the corresponding pixel in
-            `base_path` is >= `threshold_val`, 0 in all other cases.
-
-    Returns:
-        None.
-
-    """
-    base_nodata = pygeoprocessing.get_raster_info(base_path)['nodata'][0]
-    target_nodata = 2
-    pygeoprocessing.raster_calculator(
-        [(base_path, 1)],
-        Threshold(threshold_val, base_nodata, target_nodata), target_path,
-        gdal.GDT_Byte, target_nodata, gtiff_creation_options=(
-            'TILED=YES', 'BIGTIFF=YES', 'COMPRESS=DEFLATE',
-            'PREDICTOR=2', 'BLOCKXSIZE=256', 'BLOCKYSIZE=256',
-            'NUM_THREADS=ALL_CPUS'))
-
-
-def mask_raster(base_path, codes, target_path):
-    """Mask `base_path` to 1 where values are in codes. 0 otherwise.
-
-    Parameters:
-        base_path (string): path to single band integer raster.
-        codes (list): list of integer or tuple integer pairs. Membership in
-            `codes` or within the inclusive range of a tuple in `codes`
-            is sufficient to mask the corresponding raster integer value
-            in `base_path` to 1 for `target_path`.
-        target_path (string): path to desired mask raster. Any corresponding
-            pixels in `base_path` that also match a value or range in
-            `codes` will be masked to 1 in `target_path`. All other values
-            are 0.
-
-    Returns:
-        None.
-
-    """
-    code_list = [
-        item for sublist in [
-            range(x[0], x[1]+1) if isinstance(x, tuple) else [x]
-            for x in codes] for item in sublist]
-    code_array = numpy.array(code_list)
-    LOGGER.debug(f'expanded code array {code_array}')
-
-    pygeoprocessing.raster_calculator(
-        [(base_path, 1)], MaskCodes(code_array), target_path, gdal.GDT_Byte,
-        2, gtiff_creation_options=(
-            'TILED=YES', 'BIGTIFF=YES', 'COMPRESS=DEFLATE',
-            'PREDICTOR=2', 'BLOCKXSIZE=256', 'BLOCKYSIZE=256',
-            'NUM_THREADS=ALL_CPUS'))
-
-
-def unzip_file(zipfile_path, target_dir, touchfile_path):
-    """Unzip contents of `zipfile_path`.
-
-    Parameters:
-        zipfile_path (string): path to a zipped file.
-        target_dir (string): path to extract zip file to.
-        touchfile_path (string): path to a file to create if unzipping is
-            successful.
-
-    Returns:
-        None.
-
-    """
-    with zipfile.ZipFile(zipfile_path, 'r') as zip_ref:
-        zip_ref.extractall(target_dir)
-
-    with open(touchfile_path, 'w') as touchfile:
-        touchfile.write(f'unzipped {zipfile_path}')
-
-
-def build_overviews(local_path, resample_method):
-    """Builds as many overviews as possible using 'average' interpolation.
-
-    Parameters:
-        local_path (string): path to GTiff raster to build overviews on. The
-            overview will be built externally in a .ovr file in the same
-            directory.
-        resample_method (string): interpolation mode for overviews, must be one of
-            'nearest', 'average', 'gauss', 'cubic', 'cubicspline', 'lanczos',
-            'average_mp', 'average_magphase', 'mode'.
-
-    Returns:
-        None.
-
-    """
-    min_dimension = min(
-        pygeoprocessing.get_raster_info(local_path)['raster_size'])
-    LOGGER.info(f"min min_dimension {min_dimension}")
-    raster_copy = gdal.Open(local_path)
-
-    overview_levels = []
-    current_level = 2
-    while True:
-        if min_dimension // current_level == 0:
-            break
-        overview_levels.append(current_level)
-        current_level *= 2
-    LOGGER.info(f'level list: {overview_levels}')
-    gdal.SetConfigOption('COMPRESS_OVERVIEW', 'LZW')
-    raster_copy.BuildOverviews(
-        resample_method, overview_levels, callback=_make_logger_callback(
-            f'build overview for {os.path.basename(local_path)} '
-            '%.2f%% complete'))
-
-
-def _make_logger_callback(message):
-    """Build a timed logger callback that prints `message` replaced.
-
-    Parameters:
-        message (string): a string that expects a %f placement variable,
-            for % complete.
-
-    Returns:
-        Function with signature:
-            logger_callback(df_complete, psz_message, p_progress_arg)
-    """
-    def logger_callback(df_complete, psz_message, p_progress_arg):
-        """The argument names come from the GDAL API for callbacks."""
-        try:
-            current_time = time.time()
-            if ((current_time - logger_callback.last_time) > 5.0 or
-                    (df_complete == 1.0 and
-                     logger_callback.total_time >= 5.0)):
-                LOGGER.info(message, df_complete * 100)
-                logger_callback.last_time = current_time
-                logger_callback.total_time += current_time
-        except AttributeError:
-            logger_callback.last_time = time.time()
-            logger_callback.total_time = 0.0
-
-    return logger_callback
-
-
-<<<<<<< HEAD
-def create_prod_nutrient_1d_raster(
-        crop_nutrient_df, nutrient_name, yield_raster_dir,
-        consider_pollination, target_production_path):
-    """Create total yield for a nutrient for all crops.
-=======
-def create_tot_pol_nut_yield_1d(
-        crop_nutrient_df_path, nutrient_name, yield_raster_dir,
-        target_production_path):
-    """Create total pollination yield for a nutrient for all crops.
->>>>>>> ff45a669
-
-    Parameters:
-        crop_nutrient_df_path (str): path to CSV with at least the
-            column `filenm`, `nutrient_name`, `Percent refuse crop`, and
-            `Pollination dependence crop`.
-        nutrient_name (str): nutrient name to use to index into the crop
-            data frame.
-        yield_raster_dir (str): path to a directory that has files of the
-            format `[crop_name]_yield_map.tif` where `crop_name` is a value
-            in the `filenm` column of `crop_nutrient_df`.
-        consider_pollination (bool): if True, multiply yields by pollinator
-            dependence ratio.
-        target_production_path (str): path to target raster that will contain
-            a per-pixel amount of pollinator produced `nutrient_name`
-            calculated as the sum(
-                crop_yield_map * (100-Percent refuse crop) *
-                (Pollination dependence crop) * nutrient) * (ha / pixel map))
-
-    Returns:
-        None.
-
-    """
-    crop_nutrient_df = pandas.read_csv(crop_nutrient_df_path)
-    yield_raster_path_band_list = []
-    pollination_yield_factor_list = []
-    for _, row in crop_nutrient_df.iterrows():
-        yield_raster_path = os.path.join(
-            yield_raster_dir, f"{row['filenm']}_yield_map.tif")
-        if os.path.exists(yield_raster_path):
-            yield_raster_path_band_list.append(
-                (yield_raster_path, 1))
-            pollination_yield_factor_list.append(
-                (1. - row['Percent refuse'] / 100.) * row[nutrient_name])
-            if consider_pollination:
-                pollination_yield_factor_list[-1] *= (
-                    row['Pollination dependence'])
-        else:
-            raise ValueError(f"not found {yield_raster_path}")
-
-    yield_raster_info = pygeoprocessing.get_raster_info(
-        yield_raster_path_band_list[0][0])
-    y_lat_array = numpy.linspace(
-        yield_raster_info['geotransform'][3],
-        yield_raster_info['geotransform'][3] +
-        yield_raster_info['geotransform'][5] *
-        yield_raster_info['raster_size'][1],
-        yield_raster_info['raster_size'][1])
-
-    y_ha_array = area_of_pixel(
-        abs(yield_raster_info['geotransform'][1]),
-        y_lat_array) / 10000.0
-    y_ha_column = y_ha_array.reshape((y_ha_array.size, 1))
-
-    yield_nodata = yield_raster_info['nodata'][0]
-
-    def production_op(pixel_ha, *crop_yield_array_list):
-        """Calculate total nutrient production."""
-        result = numpy.empty_like(crop_yield_array_list[0])
-        result[:] = 0.0
-        all_valid = numpy.zeros(result.shape, dtype=numpy.bool)
-
-        for crop_index, crop_array in enumerate(crop_yield_array_list):
-            valid_mask = crop_array != yield_nodata
-            all_valid |= valid_mask
-            result[valid_mask] += (
-                crop_array[valid_mask] * pixel_ha[valid_mask] *
-                pollination_yield_factor_list[crop_index])
-        result[~all_valid] = yield_nodata
-        return result
-
-    pygeoprocessing.raster_calculator(
-        [y_ha_column] + yield_raster_path_band_list, production_op,
-        target_production_path, gdal.GDT_Float32, yield_nodata)
-
-
-def area_of_pixel(pixel_size, center_lat):
-    """Calculate m^2 area of a wgs84 square pixel.
-
-    Adapted from: https://gis.stackexchange.com/a/127327/2397
-
-    Parameters:
-        pixel_size (float): length of side of pixel in degrees.
-        center_lat (float): latitude of the center of the pixel. Note this
-            value +/- half the `pixel-size` must not exceed 90/-90 degrees
-            latitude or an invalid area will be calculated.
-
-    Returns:
-        Area of square pixel of side length `pixel_size` centered at
-        `center_lat` in m^2.
-
-    """
-    a = 6378137  # meters
-    b = 6356752.3142  # meters
-    e = numpy.sqrt(1-(b/a)**2)
-    area_list = []
-    for f in [center_lat+pixel_size/2, center_lat-pixel_size/2]:
-        zm = 1 - e*numpy.sin(numpy.radians(f))
-        zp = 1 + e*numpy.sin(numpy.radians(f))
-        area_list.append(
-            numpy.pi * b**2 * (
-                numpy.log(zp/zm) / (2*e) +
-                numpy.sin(numpy.radians(f)) / (zp*zm)))
-    return pixel_size / 360. * (area_list[0]-area_list[1])
-
-
-if __name__ == '__main__':
-    main()
+"""
+Pollination analysis for IPBES.
+
+    From "IPBES Methods: Pollination Contribution to Human Nutrition."
+    https://www.dropbox.com/s/gc4b1miw2zypuke/IPBES%20Methods_Pollination_RS.docx?dl=0
+"""
+import sys
+import zipfile
+import time
+import os
+import re
+import logging
+import functools
+
+import google.cloud.client
+import google.cloud.storage
+from osgeo import gdal
+from osgeo import osr
+import pandas
+import numpy
+import scipy.ndimage.morphology
+import reproduce
+import taskgraph
+import pygeoprocessing
+
+logging.basicConfig(
+    level=logging.DEBUG,
+    format=(
+        '%(asctime)s (%(relativeCreated)d) %(levelname)s %(name)s'
+        ' [%(pathname)s.%(funcName)s:%(lineno)d] %(message)s'),
+    stream=sys.stdout)
+LOGGER = logging.getLogger('ipbes_pollination')
+
+# the following are the globio landcover codes. A tuple (x, y) indicates the
+# inclusive range from x to y.
+GLOBIO_AG_CODES = [2, (230, 232)]
+GLOBIO_NATURAL_CODES = [6, (50, 180)]
+
+WORKING_DIR = 'workspace'
+GOOGLE_BUCKET_KEY_PATH = "ecoshard-202992-key.json"
+NODATA = -9999
+N_WORKERS = 4
+
+
+def main():
+    """Entry point."""
+    reproduce_env = reproduce.Reproduce(WORKING_DIR)
+    LOGGER.debug(reproduce_env['CACHE_DIR'])
+    task_graph = taskgraph.TaskGraph(
+        reproduce_env['CACHE_DIR'], N_WORKERS, delayed_start=True,
+        reporting_interval=5.0)
+
+    # The following table is used for:
+    # Pollinator habitat was defined as any natural land covers, as defined
+    #  in Table X  (GLOBIO land-cover classes 6, secondary vegetation, and
+    #  50-180, various types of primary vegetation). To test sensitivity to
+    #  this definition we included "semi-natural" habitats (GLOBIO land-cover
+    #  classes 3, 4, and 5; pasture, rangeland and forestry, respectively) in
+    #  addition to "natural", and repeated all analyses with semi-natural
+    #  plus natural habitats, but this did not substantially alter the results
+    #  so we do not include it in our final analysis or code base.
+    globio_class_table_url = (
+        'https://storage.cloud.google.com/ecoshard-root/'
+        'GLOBIOluclass_md5_4506b5c87fe70f7fba63eb4ee5b1e2d0.csv')
+    globio_table_path = os.path.join(
+        reproduce_env['DATA_DIR'], 'pollination_data',
+        os.path.basename(globio_class_table_url))
+    globio_class_table_fetch_task = task_graph.add_task(
+        func=google_bucket_fetch_and_validate,
+        args=(
+            globio_class_table_url, GOOGLE_BUCKET_KEY_PATH,
+            globio_table_path),
+        target_path_list=[globio_table_path],
+        task_name=f'fetch {os.path.basename(globio_class_table_url)}')
+
+    # The proportional area of natural within 2 km was calculated for every
+    #  pixel of agricultural land (GLOBIO land-cover classes 2, 230, 231, and
+    #  232) at 10 arc seconds (~300 m) resolution. This 2 km scale represents
+    #  the distance most commonly found to be predictive of pollination
+    #  services (Kennedy et al. 2013).
+    kernel_raster_path = os.path.join(
+        reproduce_env['DATA_DIR'], 'radial_kernel.tif')
+    kernel_task = task_graph.add_task(
+        func=create_radial_convolution_mask,
+        args=(0.00277778, 2000., kernel_raster_path),
+        target_path_list=[kernel_raster_path],
+        task_name='make convolution kernel')
+
+    landcover_data = {
+        'GLOBIO4_LU_10sec_2050_SSP5_RCP85': "https://storage.cloud.google.com/ecoshard-root/globio_landcover/GLOBIO4_LU_10sec_2050_SSP5_RCP85_md5_1b3cc1ce6d0ff14d66da676ef194f130.tif",
+        'GLOBIO4_LU_10sec_2050_SSP1_RCP26': "https://storage.cloud.google.com/ecoshard-root/globio_landcover/GLOBIO4_LU_10sec_2050_SSP1_RCP26_md5_803166420f51e5ef7dcaa970faa98173.tif",
+        'GLOBIO4_LU_10sec_2050_SSP3_RCP70': "https://storage.cloud.google.com/ecoshard-root/globio_landcover/GLOBIO4_LU_10sec_2050_SSP3_RCP70_md5_e77077a3220a36f7f0441bbd0f7f14ab.tif",
+        'Globio4_landuse_10sec_1850': "https://storage.cloud.google.com/ecoshard-root/globio_landcover/Globio4_landuse_10sec_1850_md5_0b7fcb4b180d46b4fc2245beee76d6b9.tif",
+        'Globio4_landuse_10sec_2015': "https://storage.cloud.google.com/ecoshard-root/globio_landcover/Globio4_landuse_10sec_2015_md5_939a57c2437cd09bd5a9eb472b9bd781.tif",
+        'Globio4_landuse_10sec_1980': "https://storage.cloud.google.com/ecoshard-root/globio_landcover/Globio4_landuse_10sec_1980_md5_f6384eac7579318524439df9530ca1f4.tif",
+        'Globio4_landuse_10sec_1945': "https://storage.cloud.google.com/ecoshard-root/globio_landcover/Globio4_landuse_10sec_1945_md5_52c7b4c38c26defefa61132fd25c5584.tif",
+        'Globio4_landuse_10sec_1910': "https://storage.cloud.google.com/ecoshard-root/globio_landcover/Globio4_landuse_10sec_1910_md5_e7da8fa29db305ff63c99fed7ca8d5e2.tif",
+        'Globio4_landuse_10sec_1900': "https://storage.cloud.google.com/ecoshard-root/globio_landcover/Globio4_landuse_10sec_1900_md5_f5db818a5b16799bf2cb627e574120a4.tif",
+        }
+
+    # mask landcover into agriculture and pollinator habitat
+    for landcover_key, landcover_url in landcover_data.items():
+        landcover_env_path = f'landcover/{os.path.basename(landcover_url)}'
+        landcover_path = reproduce_env.predict_path(landcover_env_path)
+        landcover_fetch_task = task_graph.add_task(
+            func=google_bucket_fetch_and_validate,
+            args=(landcover_url, GOOGLE_BUCKET_KEY_PATH, landcover_path),
+            target_path_list=[landcover_path],
+            task_name=f'fetch {landcover_key}')
+
+        _ = task_graph.add_task(
+            func=build_overviews,
+            args=(landcover_path, 'mode'),
+            target_path_list=[f'{landcover_path}.ovr'],
+            dependent_task_list=[landcover_fetch_task],
+            task_name=f'compress {os.path.basename(landcover_path)}')
+
+        hab_task_path_list = []
+
+        for mask_prefix, globio_codes in [
+                ('ag', GLOBIO_AG_CODES), ('hab', GLOBIO_NATURAL_CODES)]:
+            mask_key = f'{landcover_key}_{mask_prefix}_mask'
+            mask_target_path = os.path.join(
+                reproduce_env['DATA_DIR'],
+                f'{mask_prefix}_mask/{mask_key}.tif')
+
+            mask_task = task_graph.add_task(
+                func=mask_raster,
+                args=(
+                    reproduce_env.predict_path(landcover_env_path),
+                    globio_codes, mask_target_path),
+                target_path_list=[mask_target_path],
+                dependent_task_list=[landcover_fetch_task],
+                task_name=f'mask {mask_key}',)
+
+            _ = task_graph.add_task(
+                func=build_overviews,
+                args=(mask_target_path, 'mode'),
+                target_path_list=[
+                    f'{mask_target_path}.ovr'],
+                dependent_task_list=[mask_task],
+                task_name=f'compress {os.path.basename(mask_target_path)}')
+
+            if mask_prefix == 'hab':
+                hab_task_path_list.append(
+                    (mask_task, mask_target_path))
+
+        raster_tasks_to_threshold_list = []
+        for mask_task, mask_path, in hab_task_path_list:
+            proportional_hab_area_2km_path = os.path.join(
+                reproduce_env['DATA_DIR'], 'proportional_area',
+                f'{landcover_key}_hab_prop_area_2km.tif')
+            convolve2d_task = task_graph.add_task(
+                func=pygeoprocessing.convolve_2d,
+                args=[
+                    (mask_path, 1), (kernel_raster_path, 1),
+                    proportional_hab_area_2km_path],
+                kwargs={
+                    'working_dir': reproduce_env['CACHE_DIR'],
+                    'gtiff_creation_options': (
+                        'TILED=YES', 'BIGTIFF=YES', 'COMPRESS=DEFLATE',
+                        'PREDICTOR=3', 'BLOCKXSIZE=256', 'BLOCKYSIZE=256',
+                        'NUM_THREADS=ALL_CPUS')},
+                dependent_task_list=[mask_task, kernel_task],
+                target_path_list=[proportional_hab_area_2km_path],
+                task_name=(
+                    'calculate proportional'
+                    f' {os.path.basename(proportional_hab_area_2km_path)}'))
+
+            _ = task_graph.add_task(
+                func=build_overviews,
+                args=(proportional_hab_area_2km_path, 'average'),
+                target_path_list=[
+                    f'{proportional_hab_area_2km_path}.ovr'],
+                dependent_task_list=[convolve2d_task],
+                task_name=f'compress {os.path.basename(proportional_hab_area_2km_path)}',
+                )
+
+            raster_tasks_to_threshold_list.append(
+                (convolve2d_task, proportional_hab_area_2km_path))
+
+        #  1.1.4.  Sufficiency threshold
+        #  A threshold of 0.3 was set to evaluate whether there was sufficient
+        #   pollinator habitat in the 2 km around farmland to provide pollination
+        #   services, based on Kremen et al.'s (2005)  estimate of the area
+        #   requirements for achieving full pollination. This produced a map of
+        #   wild pollination sufficiency where every agricultural pixel was
+        #   designated in a binary fashion: 0 if proportional area of habitat was
+        #   less than 0.3; 1 if greater than 0.3. Maps of pollination sufficiency
+        #   can be found at (permanent link to output), outputs "poll_suff_..."
+        #   below.
+        threshold_val = 0.3
+        for convolve2d_task, proportional_hab_area_2km_path in (
+                raster_tasks_to_threshold_list):
+            thresholded_path = os.path.join(
+                reproduce_env['DATA_DIR'],
+                'thresholded_'
+                f'{os.path.basename(proportional_hab_area_2km_path)}')
+            threshold_task = task_graph.add_task(
+                func=threshold_raster,
+                args=(
+                    proportional_hab_area_2km_path, threshold_val,
+                    thresholded_path),
+                target_path_list=[thresholded_path],
+                dependent_task_list=[convolve2d_task],
+                task_name=f'threshold {os.path.basename(thresholded_path)}')
+
+            _ = task_graph.add_task(
+                func=build_overviews,
+                args=(thresholded_path, 'mode'),
+                target_path_list=[
+                    f'{thresholded_path}.ovr'],
+                dependent_task_list=[threshold_task],
+                task_name=f'compress {os.path.basename(thresholded_path)}',
+                )
+
+    # 1.2.    POLLINATION-DEPENDENT NUTRIENT PRODUCTION
+    # Pollination-dependence of crops, crop yields, and crop micronutrient
+    # content were combined in an analysis to calculate pollination-dependent
+    # nutrient production, following Chaplin-Kramer et al. (2012).
+    # 1.2.2.  Pollination dependency
+    # Crop pollination dependency was determined for 115 crops (permanent link
+    # to table). Dependency was defined as the percent by which yields are
+    # reduced for each crop with inadequate pollination (ranging from 0-95%),
+    # according to Klein et al. (2007).
+
+    # Crop content of critical macro and micronutrients (KJ energy/100 g, IU
+    #   Vitamin A/ 100 g and mcg Folate/100g) for the 115 crops were taken
+    #   from USDA (2011) . The USDA (2011) data also provided estimated refuse
+    #   of the food item (e.g., peels, seeds). The pollination-dependent yield
+    #   was reduced by this refuse percent and then multiplied by nutrient
+    #   content, and summed across all crops to derive pollination-dependent
+    #   nutrient yields (KJ/ha, IU Vitamin A/ha, mcg Folate/ha) for each
+    #   nutrient at 5 arc min. The full table used in this analysis can be
+    # found at https://storage.googleapis.com/ecoshard-root/'
+    # 'crop_nutrient_md5_d6e67fd79ef95ab2dd44ca3432e9bb4d.csv
+    crop_nutrient_url = (
+        'https://storage.googleapis.com/ecoshard-root/'
+        'crop_nutrient_md5_2fbe7455357f8008a12827fd88816fc1.csv')
+    crop_nutrient_table_path = os.path.join(
+        reproduce_env['DATA_DIR'], 'pollination_data',
+        os.path.basename(crop_nutrient_url))
+
+    crop_nutrient_table_fetch_task = task_graph.add_task(
+        func=google_bucket_fetch_and_validate,
+        args=(
+            crop_nutrient_url, GOOGLE_BUCKET_KEY_PATH,
+            crop_nutrient_table_path),
+        target_path_list=[crop_nutrient_table_path],
+        task_name=f'fetch {os.path.basename(crop_nutrient_table_path)}')
+
+    # 1.2.3.  Crop production
+    # Spatially-explicit global crop yields (tons/ha) at 5 arc min (~10 km) were
+    # taken from Monfreda et al. (2008) for 115 crops (permanent link to crop
+    # yield folder). These yields were multiplied by crop pollination dependency
+    # to calculate the pollination-dependent crop yield for each 5 min grid
+    # cell.
+    # Note the monfredia maps are in units of per-hectare yields
+    yield_zip_url = (
+        'https://storage.cloud.google.com/ecoshard-root/ipbes/'
+        'monfreda_2008_observed_yield_md5_54c6b8e564973739ba75c8e54ac6f051.zip')
+    yield_zip_path = os.path.join(
+        reproduce_env['DATA_DIR'], 'observed_yields',
+        os.path.basename(yield_zip_url))
+
+    yield_zip_fetch_task = task_graph.add_task(
+        func=google_bucket_fetch_and_validate,
+        args=(
+            yield_zip_url, GOOGLE_BUCKET_KEY_PATH,
+            yield_zip_path),
+        target_path_list=[yield_zip_path],
+        priority=100,
+        task_name=f'fetch {os.path.basename(yield_zip_path)}')
+
+    zip_touch_file_path = os.path.join(
+        os.path.dirname(yield_zip_path), 'monfreda_2008_observed_yield.txt')
+    unzip_yield_task = task_graph.add_task(
+        func=unzip_file,
+        args=(
+            yield_zip_path, os.path.dirname(yield_zip_path),
+            zip_touch_file_path),
+        target_path_list=[zip_touch_file_path],
+        dependent_task_list=[yield_zip_fetch_task],
+        task_name=f'unzip monfreda_2008_observed_yield',
+        priority=100)
+
+    yield_raster_dir = os.path.join(
+        os.path.dirname(yield_zip_path), 'monfreda_2008_observed_yield')
+
+    for nutrient_id, nutrient_name in [
+            ('en', 'Energy'), ('va', 'VitA'), ('fo', 'Folate')]:
+        tot_prod_nut_1d_path = os.path.join(
+            WORKING_DIR, 'tot_prod_nut_prod_rasters',
+            f'tot_prod_{nutrient_id}_1d.tif')
+        tot_prod_nutrient_task = task_graph.add_task(
+            func=create_prod_nutrient_1d_raster,
+            args=(
+                crop_nutrient_table_path, nutrient_name, yield_raster_dir,
+                tot_pol_nut_yield_1d_path),
+            target_path_list=[tot_pol_nut_yield_1d_path],
+            dependent_task_list=[
+                unzip_yield_task, crop_nutrient_table_fetch_task],
+            task_name=f'total pol yield {nutrient_name}',
+            priority=100)
+
+        poll_serv_nutrient_1d_path = os.path.join(
+            WORKING_DIR, 'poll_serv_nutrient_rasters',
+            f'poll_serv_{nutrient_id}_1d.tif')
+        poll_serv_nutrient_task = task_graph.add_task(
+            func=create_prod_nutrient_1d_raster,
+            args=(
+                crop_nutrient_df, nutrient_name, yield_raster_dir, True,
+                poll_serv_nutrient_1d_path),
+            target_path_list=[poll_serv_nutrient_1d_path],
+            dependent_task_list=[unzip_yield_task],
+            task_name=f'total pol yield {nutrient_name}',
+            priority=100)
+
+    # 1.3.    NUTRITION PROVIDED BY WILD POLLINATORS
+    # 1.3.1.  Overview
+    #   Nutrition provided by wild pollinators on each pixel of agricultural
+    # land was calculated according to pollination habitat sufficiency and the
+    # pollination-dependent nutrient yields.
+
+    # 1.3.2.  Nutrition production by wild pollinators
+    #  Pollinator-dependent nutrient yields at 5 arc minutes were applied to
+    # agricultural pixels in the GLOBIO land-use map at 10 arc seconds, and
+    # multiplied by wild pollination sufficiency (1 if sufficient, 0 if not) to
+    # report pollination-derived nutrient yields in each pixel. We call this
+    # "pollinator-derived" instead of "pollination-dependent" because
+    # "dependence" is the proportion that yields are reduced if not adequately
+    # pollinated. Whether that dependent yield is actually produced is
+    # determined by whether there is sufficient natural habitat around the
+    # agricultural pixel in question to provide wild pollinators and hence
+    # adequate pollination to crops.  These pollinator-derived nutrient yields
+    # were then multiplied by the area of the pixel to convert yields to
+    # pixel-level production for each nutrient.  Maps of pollination-derived
+    # nutrient production for each nutrient in each scenario can be found at
+    # (permanent link to output), outputs "poll_serv_..." below.
+
+    task_graph.close()
+    task_graph.join()
+
+
+def create_radial_convolution_mask(
+        pixel_size_degree, radius_meters, kernel_filepath):
+    """Creates a radial mask to sample pixels in convolution filter.
+
+    Parameters:
+        pixel_size_degree (float): size of pixel in degrees.
+        radius_meters (float): desired size of radial mask in meters.
+
+    Returns:
+        A 2D numpy array that can be used in a convolution to aggregate a
+        raster while accounting for partial coverage of the circle on the
+        edges of the pixel.
+    """
+    degree_len_0 = 110574  # length at 0 degrees
+    degree_len_60 = 111412  # length at 60 degrees
+    pixel_size_m = pixel_size_degree * (degree_len_0 + degree_len_60) / 2.0
+    pixel_radius = numpy.ceil(radius_meters / pixel_size_m)
+    n_pixels = (int(pixel_radius) * 2 + 1)
+    sample_pixels = 200
+    mask = numpy.ones((sample_pixels * n_pixels, sample_pixels * n_pixels))
+    mask[mask.shape[0]//2, mask.shape[0]//2] = 0
+    distance_transform = scipy.ndimage.morphology.distance_transform_edt(mask)
+    mask = None
+    stratified_distance = distance_transform * pixel_size_m / sample_pixels
+    distance_transform = None
+    in_circle = numpy.where(stratified_distance <= 2000.0, 1.0, 0.0)
+    stratified_distance = None
+    reshaped = in_circle.reshape(
+        in_circle.shape[0] // sample_pixels, sample_pixels,
+        in_circle.shape[1] // sample_pixels, sample_pixels)
+    kernel_array = numpy.sum(reshaped, axis=(1, 3)) / sample_pixels**2
+    normalized_kernel_array = kernel_array / numpy.sum(kernel_array)
+    reshaped = None
+
+    driver = gdal.GetDriverByName('GTiff')
+    kernel_raster = driver.Create(
+        kernel_filepath.encode('utf-8'), n_pixels, n_pixels, 1,
+        gdal.GDT_Float32, options=[
+            'BIGTIFF=IF_SAFER', 'TILED=YES', 'BLOCKXSIZE=256',
+            'BLOCKYSIZE=256'])
+
+    # Make some kind of geotransform, it doesn't matter what but
+    # will make GIS libraries behave better if it's all defined
+    kernel_raster.SetGeoTransform([-180, 1, 0, 90, 0, -1])
+    srs = osr.SpatialReference()
+    srs.ImportFromEPSG(4326)
+    kernel_raster.SetProjection(srs.ExportToWkt())
+    kernel_band = kernel_raster.GetRasterBand(1)
+    kernel_band.SetNoDataValue(NODATA)
+    kernel_band.WriteArray(normalized_kernel_array)
+
+
+def google_bucket_fetch_and_validate(url, json_key_path, target_path):
+    """Create a function to download a Google Blob to a given path.
+
+    Parameters:
+        url (string): url to blob, matches the form
+            '^https://storage.cloud.google.com/([^/]*)/(.*)$'
+        json_key_path (string): path to Google Cloud private key generated
+            by https://cloud.google.com/iam/docs/creating-managing-service-account-keys
+        target_path (string): path to target file.
+
+    Returns:
+        a function with a single `path` argument to the target file. Invoking
+            this function will download the Blob to `path`.
+
+    """
+    url_matcher = re.match(
+        r'^https://[^/]*\.com/([^/]*)/(.*)$', url)
+    LOGGER.debug(url)
+    client = google.cloud.storage.client.Client.from_service_account_json(
+        json_key_path)
+    bucket_id = url_matcher.group(1)
+    LOGGER.debug(f'parsing bucket {bucket_id} from {url}')
+    bucket = client.get_bucket(bucket_id)
+    blob_id = url_matcher.group(2)
+    LOGGER.debug(f'loading blob {blob_id} from {url}')
+    blob = google.cloud.storage.Blob(blob_id, bucket)
+    LOGGER.info(f'downloading blob {target_path} from {url}')
+    try:
+        os.makedirs(os.path.dirname(target_path))
+    except os.error:
+        pass
+    blob.download_to_filename(target_path)
+    if not reproduce.valid_hash(target_path, 'embedded'):
+        raise ValueError(f"{target_path}' does not match its expected hash")
+
+
+class MaskCodes(object):
+    def __init__(self, code_array):
+        self.code_array = code_array
+
+    def __call__(self, base_array):
+        return numpy.isin(base_array, self.code_array)
+
+
+class Threshold(object):
+    def __init__(self, threshold_val, nodata_val, target_nodata):
+        self.threshold_val = threshold_val
+        self.nodata_val = nodata_val
+        self.target_nodata = target_nodata
+
+    def __call__(self, base_array):
+        result = numpy.empty(base_array.shape, dtype=numpy.uint8)
+        result[:] = self.target_nodata
+        valid_mask = (base_array != self.nodata_val)
+        result[valid_mask] = 0.0
+        result[valid_mask & (base_array >= self.threshold_val)] = 1.0
+        return result
+
+
+def threshold_raster(base_path, threshold_val, target_path):
+    """Threshold base to be 1 if >= `theshold_val`.
+
+    Parameters:
+        base_path (string): path to single band raster.
+        threshold_val (numeric): value to use as threshold cutoff
+        target_path (string): path to desired output raster, raster is a
+            byte type with same dimensions and projection as `base_path`.
+            A pixel in this raster will be 1 if the corresponding pixel in
+            `base_path` is >= `threshold_val`, 0 in all other cases.
+
+    Returns:
+        None.
+
+    """
+    base_nodata = pygeoprocessing.get_raster_info(base_path)['nodata'][0]
+    target_nodata = 2
+    pygeoprocessing.raster_calculator(
+        [(base_path, 1)],
+        Threshold(threshold_val, base_nodata, target_nodata), target_path,
+        gdal.GDT_Byte, target_nodata, gtiff_creation_options=(
+            'TILED=YES', 'BIGTIFF=YES', 'COMPRESS=DEFLATE',
+            'PREDICTOR=2', 'BLOCKXSIZE=256', 'BLOCKYSIZE=256',
+            'NUM_THREADS=ALL_CPUS'))
+
+
+def mask_raster(base_path, codes, target_path):
+    """Mask `base_path` to 1 where values are in codes. 0 otherwise.
+
+    Parameters:
+        base_path (string): path to single band integer raster.
+        codes (list): list of integer or tuple integer pairs. Membership in
+            `codes` or within the inclusive range of a tuple in `codes`
+            is sufficient to mask the corresponding raster integer value
+            in `base_path` to 1 for `target_path`.
+        target_path (string): path to desired mask raster. Any corresponding
+            pixels in `base_path` that also match a value or range in
+            `codes` will be masked to 1 in `target_path`. All other values
+            are 0.
+
+    Returns:
+        None.
+
+    """
+    code_list = [
+        item for sublist in [
+            range(x[0], x[1]+1) if isinstance(x, tuple) else [x]
+            for x in codes] for item in sublist]
+    code_array = numpy.array(code_list)
+    LOGGER.debug(f'expanded code array {code_array}')
+
+    pygeoprocessing.raster_calculator(
+        [(base_path, 1)], MaskCodes(code_array), target_path, gdal.GDT_Byte,
+        2, gtiff_creation_options=(
+            'TILED=YES', 'BIGTIFF=YES', 'COMPRESS=DEFLATE',
+            'PREDICTOR=2', 'BLOCKXSIZE=256', 'BLOCKYSIZE=256',
+            'NUM_THREADS=ALL_CPUS'))
+
+
+def unzip_file(zipfile_path, target_dir, touchfile_path):
+    """Unzip contents of `zipfile_path`.
+
+    Parameters:
+        zipfile_path (string): path to a zipped file.
+        target_dir (string): path to extract zip file to.
+        touchfile_path (string): path to a file to create if unzipping is
+            successful.
+
+    Returns:
+        None.
+
+    """
+    with zipfile.ZipFile(zipfile_path, 'r') as zip_ref:
+        zip_ref.extractall(target_dir)
+
+    with open(touchfile_path, 'w') as touchfile:
+        touchfile.write(f'unzipped {zipfile_path}')
+
+
+def build_overviews(local_path, resample_method):
+    """Builds as many overviews as possible using 'average' interpolation.
+
+    Parameters:
+        local_path (string): path to GTiff raster to build overviews on. The
+            overview will be built externally in a .ovr file in the same
+            directory.
+        resample_method (string): interpolation mode for overviews, must be one of
+            'nearest', 'average', 'gauss', 'cubic', 'cubicspline', 'lanczos',
+            'average_mp', 'average_magphase', 'mode'.
+
+    Returns:
+        None.
+
+    """
+    min_dimension = min(
+        pygeoprocessing.get_raster_info(local_path)['raster_size'])
+    LOGGER.info(f"min min_dimension {min_dimension}")
+    raster_copy = gdal.Open(local_path)
+
+    overview_levels = []
+    current_level = 2
+    while True:
+        if min_dimension // current_level == 0:
+            break
+        overview_levels.append(current_level)
+        current_level *= 2
+    LOGGER.info(f'level list: {overview_levels}')
+    gdal.SetConfigOption('COMPRESS_OVERVIEW', 'LZW')
+    raster_copy.BuildOverviews(
+        resample_method, overview_levels, callback=_make_logger_callback(
+            f'build overview for {os.path.basename(local_path)} '
+            '%.2f%% complete'))
+
+
+def _make_logger_callback(message):
+    """Build a timed logger callback that prints `message` replaced.
+
+    Parameters:
+        message (string): a string that expects a %f placement variable,
+            for % complete.
+
+    Returns:
+        Function with signature:
+            logger_callback(df_complete, psz_message, p_progress_arg)
+    """
+    def logger_callback(df_complete, psz_message, p_progress_arg):
+        """The argument names come from the GDAL API for callbacks."""
+        try:
+            current_time = time.time()
+            if ((current_time - logger_callback.last_time) > 5.0 or
+                    (df_complete == 1.0 and
+                     logger_callback.total_time >= 5.0)):
+                LOGGER.info(message, df_complete * 100)
+                logger_callback.last_time = current_time
+                logger_callback.total_time += current_time
+        except AttributeError:
+            logger_callback.last_time = time.time()
+            logger_callback.total_time = 0.0
+
+    return logger_callback
+
+
+def create_tot_pol_nut_yield_1d(
+        crop_nutrient_df_path, nutrient_name, yield_raster_dir,
+        target_production_path):
+    """Create total pollination yield for a nutrient for all crops.
+
+    Parameters:
+        crop_nutrient_df_path (str): path to CSV with at least the
+            column `filenm`, `nutrient_name`, `Percent refuse crop`, and
+            `Pollination dependence crop`.
+        nutrient_name (str): nutrient name to use to index into the crop
+            data frame.
+        yield_raster_dir (str): path to a directory that has files of the
+            format `[crop_name]_yield_map.tif` where `crop_name` is a value
+            in the `filenm` column of `crop_nutrient_df`.
+        consider_pollination (bool): if True, multiply yields by pollinator
+            dependence ratio.
+        target_production_path (str): path to target raster that will contain
+            a per-pixel amount of pollinator produced `nutrient_name`
+            calculated as the sum(
+                crop_yield_map * (100-Percent refuse crop) *
+                (Pollination dependence crop) * nutrient) * (ha / pixel map))
+
+    Returns:
+        None.
+
+    """
+    crop_nutrient_df = pandas.read_csv(crop_nutrient_df_path)
+    yield_raster_path_band_list = []
+    pollination_yield_factor_list = []
+    for _, row in crop_nutrient_df.iterrows():
+        yield_raster_path = os.path.join(
+            yield_raster_dir, f"{row['filenm']}_yield_map.tif")
+        if os.path.exists(yield_raster_path):
+            yield_raster_path_band_list.append(
+                (yield_raster_path, 1))
+            pollination_yield_factor_list.append(
+                (1. - row['Percent refuse'] / 100.) * row[nutrient_name])
+            if consider_pollination:
+                pollination_yield_factor_list[-1] *= (
+                    row['Pollination dependence'])
+        else:
+            raise ValueError(f"not found {yield_raster_path}")
+
+    yield_raster_info = pygeoprocessing.get_raster_info(
+        yield_raster_path_band_list[0][0])
+    y_lat_array = numpy.linspace(
+        yield_raster_info['geotransform'][3],
+        yield_raster_info['geotransform'][3] +
+        yield_raster_info['geotransform'][5] *
+        yield_raster_info['raster_size'][1],
+        yield_raster_info['raster_size'][1])
+
+    y_ha_array = area_of_pixel(
+        abs(yield_raster_info['geotransform'][1]),
+        y_lat_array) / 10000.0
+    y_ha_column = y_ha_array.reshape((y_ha_array.size, 1))
+
+    yield_nodata = yield_raster_info['nodata'][0]
+
+    def production_op(pixel_ha, *crop_yield_array_list):
+        """Calculate total nutrient production."""
+        result = numpy.empty_like(crop_yield_array_list[0])
+        result[:] = 0.0
+        all_valid = numpy.zeros(result.shape, dtype=numpy.bool)
+
+        for crop_index, crop_array in enumerate(crop_yield_array_list):
+            valid_mask = crop_array != yield_nodata
+            all_valid |= valid_mask
+            result[valid_mask] += (
+                crop_array[valid_mask] * pixel_ha[valid_mask] *
+                pollination_yield_factor_list[crop_index])
+        result[~all_valid] = yield_nodata
+        return result
+
+    pygeoprocessing.raster_calculator(
+        [y_ha_column] + yield_raster_path_band_list, production_op,
+        target_production_path, gdal.GDT_Float32, yield_nodata)
+
+
+def area_of_pixel(pixel_size, center_lat):
+    """Calculate m^2 area of a wgs84 square pixel.
+
+    Adapted from: https://gis.stackexchange.com/a/127327/2397
+
+    Parameters:
+        pixel_size (float): length of side of pixel in degrees.
+        center_lat (float): latitude of the center of the pixel. Note this
+            value +/- half the `pixel-size` must not exceed 90/-90 degrees
+            latitude or an invalid area will be calculated.
+
+    Returns:
+        Area of square pixel of side length `pixel_size` centered at
+        `center_lat` in m^2.
+
+    """
+    a = 6378137  # meters
+    b = 6356752.3142  # meters
+    e = numpy.sqrt(1-(b/a)**2)
+    area_list = []
+    for f in [center_lat+pixel_size/2, center_lat-pixel_size/2]:
+        zm = 1 - e*numpy.sin(numpy.radians(f))
+        zp = 1 + e*numpy.sin(numpy.radians(f))
+        area_list.append(
+            numpy.pi * b**2 * (
+                numpy.log(zp/zm) / (2*e) +
+                numpy.sin(numpy.radians(f)) / (zp*zm)))
+    return pixel_size / 360. * (area_list[0]-area_list[1])
+
+
+if __name__ == '__main__':
+    main()